--- conflicted
+++ resolved
@@ -210,7 +210,7 @@
                     )
 
                     if isinstance(module_head, nn.Linear) or isinstance(module_head, nn.Conv1D):
-                        module_head.__class__ = ColumnParallelLinear
+                        module_head.__class__ = ColLinear1D
         else:
             weight_list = module.weight.data.chunk(world_size, dim=1)
             module.weight.data = weight_list[rank].contiguous()
@@ -348,18 +348,14 @@
         )
         module.__class__ = LayerNorm1D
 
-<<<<<<< HEAD
-    def _slice_head(self, module, reversed, gather_output=True):
-=======
     def _slice_head(self, module, reversed):
         world_size = self.parallel_context.get_world_size(ParallelMode.TENSOR_1D)
->>>>>>> 43f1ed6a
         if module.weight is not self.module.get_input_embeddings().weight:
             self._column_slice_linear(
                 module=module,
                 reversed=reversed,
                 fusion_degree=1,
-                gather_output=not is_oslo_model(self.module) and gather_output,
+                gather_output=not is_oslo_model(self.module),
             )
         else:
             world_size = self.parallel_context.get_world_size(ParallelMode.TENSOR_1D)
@@ -382,13 +378,12 @@
                 reversed=reversed,
                 fusion_degree=1,
                 orig_module=copy.deepcopy(module.__class__),
-                gather_output=not is_oslo_model(self.module) and gather_output,
+                gather_output=not is_oslo_model(self.module),
                 skip_bias_add=module.skip_bias_add
                 if hasattr(module, "skip_bias_add")
                 else False,
             )
-<<<<<<< HEAD
-        module.__class__ = ColumnParallelLinear
+        module.__class__ = ColLinear1D
 
     @torch.no_grad()
     def deparallelize(self):
@@ -415,10 +410,10 @@
 
     def _deparallelize_linear(self):
         for param_name, module in self.module.named_modules():
-            if module.__class__ == ColumnParallelLinear:
+            if module.__class__ == ColLinear1D:
                 self._gather_column_linear(module)
 
-            elif module.__class__ == RowParallelLinear:
+            elif module.__class__ == RowLinear1D:
                 self._gather_row_linear(module)
 
     def _gather_embedding(self, module):
@@ -510,7 +505,4 @@
             w_list = [torch.zeros_like(w) for _ in range(world_size)]
             dist.all_gather(w_list, w, self.parallel_context.get_group(ParallelMode.TENSOR_1D))
             result_list.append(torch.cat(w_list, dim=dim))
-        return torch.cat(result_list, dim=dim)
-=======
-        module.__class__ = ColLinear1D
->>>>>>> 43f1ed6a
+        return torch.cat(result_list, dim=dim)