--- conflicted
+++ resolved
@@ -13,7 +13,6 @@
 )
 
 import torch
-
 from torch import nn
 from torch.utils.data import DataLoader, Dataset, RandomSampler
 from torch.utils.data.distributed import DistributedSampler
@@ -35,20 +34,12 @@
 )
 
 import oslo
+from oslo.torch import ParallelMode
 from oslo.torch.nn.parallel import (
     PipelineParallel,
     TensorParallel,
 )
-<<<<<<< HEAD
 from oslo.torch.utils.checkpoint.activation_checkpointing import ActivationCheckpointing
-=======
-from oslo.torch.distributed.parallel_mode import ParallelMode
-from oslo.torch.nn.parallel.sequence_parallel import SequenceParallel
-from oslo.torch.nn.parallel.data_parallel.data_parallel import DataParallel
-from oslo.torch.nn.parallel.data_parallel._ddp.distributed_data_parallel import (
-    DistributedDataParallel,
-)
->>>>>>> a7f6f221
 from oslo.transformers.data.data_collator import (
     DataCollator,
     default_data_collator,
